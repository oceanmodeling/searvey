--- conflicted
+++ resolved
@@ -27,12 +27,9 @@
     "get_ioc_stations",
     "get_stations",
     "get_usgs_stations",
-<<<<<<< HEAD
+    "get_ndbc_stations",
     "get_chs_stations",
     "fetch_chs_station",
-=======
-    "get_ndbc_stations",
->>>>>>> b375eaef
     "Provider",
     "__version__",
 ]